/*
 * Copyright (C) 2018-2022 Garden Technologies, Inc. <info@garden.io>
 *
 * This Source Code Form is subject to the terms of the Mozilla Public
 * License, v. 2.0. If a copy of the MPL was not distributed with this
 * file, You can obtain one at http://mozilla.org/MPL/2.0/.
 */

import Bluebird from "bluebird"
<<<<<<< HEAD
import dedent = require("dedent")
=======
>>>>>>> 0f42478b
import chalk from "chalk"
import { readFile } from "fs-extra"
import { flatten } from "lodash"
import { join } from "path"

import { getModuleWatchTasks } from "../tasks/helpers"
import { Command, CommandParams, CommandResult, handleProcessResults, PrepareParams } from "./base"
import { STATIC_DIR } from "../constants"
import { processModules } from "../process"
import { GardenModule } from "../types/module"
import { getTestTasks } from "../tasks/test"
import { ConfigGraph } from "../config-graph"
<<<<<<< HEAD
import { getDevModeModules } from "./helpers"
=======
import {
  getDevModeModules,
  getHotReloadServiceNames,
  getMatchingServiceNames,
  validateHotReloadServiceNames,
} from "./helpers"
>>>>>>> 0f42478b
import { startServer } from "../server/server"
import { BuildTask } from "../tasks/build"
import { DeployTask } from "../tasks/deploy"
import { Garden } from "../garden"
import { LogEntry } from "../logger/log-entry"
import { BooleanParameter, StringsParameter } from "../cli/params"
import { printHeader } from "../logger/util"
import { GardenService } from "../types/service"
import deline = require("deline")
import dedent = require("dedent")
import moment = require("moment")

const ansiBannerPath = join(STATIC_DIR, "garden-banner-2.txt")

const devArgs = {
  services: new StringsParameter({
    help: `Specify which services to develop (defaults to all configured services).`,
  }),
}

const devOpts = {
  "force": new BooleanParameter({ help: "Force redeploy of service(s)." }),
<<<<<<< HEAD
=======
  "hot-reload": new StringsParameter({
    help: deline`The name(s) of the service(s) to deploy with hot reloading enabled.
      Use comma as a separator to specify multiple services. Use * to deploy all
      services with hot reloading enabled (ignores services belonging to modules that
      don't support or haven't configured hot reloading).
    `,
    alias: "hot",
  }),
  "local-mode": new StringsParameter({
    help: deline`[EXPERIMENTAL] The name(s) of the service(s) to be started locally with local mode enabled.
    Use comma as a separator to specify multiple services. Use * to deploy all
    services with local mode enabled. When this option is used,
    the command is run in persistent mode.

    This always takes the precedence over the dev mode if there are any conflicts,
    i.e. if the same services are passed to both \`--dev\` and \`--local\` options.
    `,
    alias: "local",
  }),
>>>>>>> 0f42478b
  "skip-tests": new BooleanParameter({
    help: "Disable running the tests.",
  }),
  "test-names": new StringsParameter({
    help:
      "Filter the tests to run by test name across all modules (leave unset to run all tests). " +
      "Accepts glob patterns (e.g. integ* would run both 'integ' and 'integration').",
    alias: "tn",
  }),
}

export type DevCommandArgs = typeof devArgs
export type DevCommandOpts = typeof devOpts

// TODO: allow limiting to certain modules and/or services
export class DevCommand extends Command<DevCommandArgs, DevCommandOpts> {
  name = "dev"
  help = "Starts the garden development console."
  protected = true

  // Currently it doesn't make sense to do file watching except in the CLI
  cliOnly = true

  streamEvents = true

  description = dedent`
    The Garden dev console is a combination of the \`build\`, \`deploy\` and \`test\` commands.
    It builds, deploys and tests all your modules and services, and re-builds, re-deploys and re-tests
    as you modify the code.

    Examples:

        garden dev
<<<<<<< HEAD
=======
        garden dev --hot=foo-service,bar-service  # enable hot reloading for foo-service and bar-service
        garden dev --hot=*                        # enable hot reloading for all compatible services
        garden dev --local=service-1,service-2    # enable local mode for service-1 and service-2
        garden dev --local=*                      # enable local mode for all compatible services
>>>>>>> 0f42478b
        garden dev --skip-tests=                  # skip running any tests
        garden dev --force                        # force redeploy of services when the command starts
        garden dev --name integ                   # run all tests with the name 'integ' in the project
        garden test --name integ*                 # run all tests with the name starting with 'integ' in the project
  `

  arguments = devArgs
  options = devOpts

  private garden?: Garden

  printHeader({ headerLog }) {
    printHeader(headerLog, "Dev", "keyboard")
  }

  isPersistent() {
    return true
  }

  async prepare({ headerLog, footerLog }: PrepareParams<DevCommandArgs, DevCommandOpts>) {
    // print ANSI banner image
    if (chalk.supportsColor && chalk.supportsColor.level > 2) {
      const data = await readFile(ansiBannerPath)
      headerLog.info(data.toString())
    }

    headerLog.info(chalk.gray.italic(`Good ${getGreetingTime()}! Let's get your environment wired up...`))
    headerLog.info("")

    this.server = await startServer({ log: footerLog })
  }

  terminate() {
    this.garden?.events.emit("_exit", {})
  }

  async action({
    garden,
    log,
    footerLog,
    args,
    opts,
  }: CommandParams<DevCommandArgs, DevCommandOpts>): Promise<CommandResult> {
    this.garden = garden
    this.server?.setGarden(garden)

    const graph = await garden.getConfigGraph({ log, emit: true })
    const modules = graph.getModules()

    const skipTests = opts["skip-tests"]

    if (modules.length === 0) {
      footerLog && footerLog.setState({ msg: "" })
      log.info({ msg: "No enabled modules found in project." })
      log.info({ msg: "Aborting..." })
      return {}
    }

<<<<<<< HEAD
    const services = graph.getServices({ names: args.services })

    const devModeServiceNames = services.map((s) => s.name)
=======
    const hotReloadServiceNames = getHotReloadServiceNames(opts["hot-reload"], graph)
    if (hotReloadServiceNames.length > 0) {
      const errMsg = validateHotReloadServiceNames(hotReloadServiceNames, graph)
      if (errMsg) {
        log.error({ msg: errMsg })
        return { result: {} }
      }
    }

    const localModeServiceNames = getMatchingServiceNames(opts["local-mode"], graph)

    const services = graph.getServices({ names: args.services })

    const devModeServiceNames = services
      .map((s) => s.name)
      // Since dev mode is implicit when using this command, we consider explicitly enabling hot reloading to
      // take precedence over dev mode.
      .filter((name) => !hotReloadServiceNames.includes(name) && !localModeServiceNames.includes(name))
>>>>>>> 0f42478b

    const initialTasks = await getDevCommandInitialTasks({
      garden,
      log,
      graph,
      modules,
      services,
      devModeServiceNames,
<<<<<<< HEAD
=======
      hotReloadServiceNames,
      localModeServiceNames,
>>>>>>> 0f42478b
      skipTests,
      forceDeploy: opts.force,
    })

    const results = await processModules({
      garden,
      graph,
      log,
      footerLog,
      modules,
      watch: true,
      initialTasks,
      skipWatchModules: getDevModeModules(devModeServiceNames, graph),
      changeHandler: async (updatedGraph: ConfigGraph, module: GardenModule) => {
        return getDevCommandWatchTasks({
          garden,
          log,
          updatedGraph,
          module,
          servicesWatched: devModeServiceNames,
          devModeServiceNames,
<<<<<<< HEAD
=======
          hotReloadServiceNames,
          localModeServiceNames,
>>>>>>> 0f42478b
          testNames: opts["test-names"],
          skipTests,
        })
      },
    })

    return handleProcessResults(footerLog, "dev", results)
  }
}

export async function getDevCommandInitialTasks({
  garden,
  log,
  graph,
  modules,
  services,
  devModeServiceNames,
<<<<<<< HEAD
=======
  hotReloadServiceNames,
  localModeServiceNames,
>>>>>>> 0f42478b
  skipTests,
  forceDeploy,
}: {
  garden: Garden
  log: LogEntry
  graph: ConfigGraph
  modules: GardenModule[]
  services: GardenService[]
  devModeServiceNames: string[]
<<<<<<< HEAD
=======
  hotReloadServiceNames: string[]
  localModeServiceNames: string[]
>>>>>>> 0f42478b
  skipTests: boolean
  forceDeploy: boolean
}) {
  const moduleTasks = flatten(
    await Bluebird.map(modules, async (module) => {
      // Build the module (in case there are no tests, tasks or services here that need to be run)
      const buildTasks = await BuildTask.factory({
        garden,
        graph,
        log,
        module,
        force: false,
      })

      // Run all tests in module
      const testTasks = skipTests
        ? []
        : await getTestTasks({
            garden,
            graph,
            log,
            module,
            devModeServiceNames,
<<<<<<< HEAD
=======
            hotReloadServiceNames,
            localModeServiceNames,
>>>>>>> 0f42478b
            force: forceDeploy,
            forceBuild: false,
          })

      return [...buildTasks, ...testTasks]
    })
  )

  const serviceTasks = services
    .filter((s) => !s.disabled)
    .map(
      (service) =>
        new DeployTask({
          garden,
          log,
          graph,
          service,
          force: false,
          forceBuild: false,
          fromWatch: false,
          devModeServiceNames,
<<<<<<< HEAD
=======
          hotReloadServiceNames,
          localModeServiceNames,
>>>>>>> 0f42478b
        })
    )

  return [...moduleTasks, ...serviceTasks]
}

export async function getDevCommandWatchTasks({
  garden,
  log,
  updatedGraph,
  module,
  servicesWatched,
  devModeServiceNames,
<<<<<<< HEAD
=======
  hotReloadServiceNames,
  localModeServiceNames,
>>>>>>> 0f42478b
  testNames,
  skipTests,
}: {
  garden: Garden
  log: LogEntry
  updatedGraph: ConfigGraph
  module: GardenModule
  servicesWatched: string[]
  devModeServiceNames: string[]
<<<<<<< HEAD
=======
  hotReloadServiceNames: string[]
  localModeServiceNames: string[]
>>>>>>> 0f42478b
  testNames: string[] | undefined
  skipTests: boolean
}) {
  const tasks = await getModuleWatchTasks({
    garden,
    log,
    graph: updatedGraph,
    module,
    servicesWatched,
    devModeServiceNames,
<<<<<<< HEAD
=======
    hotReloadServiceNames,
    localModeServiceNames,
>>>>>>> 0f42478b
  })

  if (!skipTests) {
    const testModules: GardenModule[] = updatedGraph.withDependantModules([module])
    tasks.push(
      ...flatten(
        await Bluebird.map(testModules, (m) =>
          getTestTasks({
            garden,
            log,
            module: m,
            graph: updatedGraph,
            filterNames: testNames,
            fromWatch: true,
            devModeServiceNames,
<<<<<<< HEAD
=======
            hotReloadServiceNames,
            localModeServiceNames,
>>>>>>> 0f42478b
          })
        )
      )
    )
  }

  return tasks
}

function getGreetingTime() {
  const m = moment()

  const currentHour = parseFloat(m.format("HH"))

  if (currentHour >= 17) {
    return "evening"
  } else if (currentHour >= 12) {
    return "afternoon"
  } else {
    return "morning"
  }
}<|MERGE_RESOLUTION|>--- conflicted
+++ resolved
@@ -7,10 +7,6 @@
  */
 
 import Bluebird from "bluebird"
-<<<<<<< HEAD
-import dedent = require("dedent")
-=======
->>>>>>> 0f42478b
 import chalk from "chalk"
 import { readFile } from "fs-extra"
 import { flatten } from "lodash"
@@ -23,16 +19,7 @@
 import { GardenModule } from "../types/module"
 import { getTestTasks } from "../tasks/test"
 import { ConfigGraph } from "../config-graph"
-<<<<<<< HEAD
-import { getDevModeModules } from "./helpers"
-=======
-import {
-  getDevModeModules,
-  getHotReloadServiceNames,
-  getMatchingServiceNames,
-  validateHotReloadServiceNames,
-} from "./helpers"
->>>>>>> 0f42478b
+import { getDevModeModules, getMatchingServiceNames } from "./helpers"
 import { startServer } from "../server/server"
 import { BuildTask } from "../tasks/build"
 import { DeployTask } from "../tasks/deploy"
@@ -55,16 +42,6 @@
 
 const devOpts = {
   "force": new BooleanParameter({ help: "Force redeploy of service(s)." }),
-<<<<<<< HEAD
-=======
-  "hot-reload": new StringsParameter({
-    help: deline`The name(s) of the service(s) to deploy with hot reloading enabled.
-      Use comma as a separator to specify multiple services. Use * to deploy all
-      services with hot reloading enabled (ignores services belonging to modules that
-      don't support or haven't configured hot reloading).
-    `,
-    alias: "hot",
-  }),
   "local-mode": new StringsParameter({
     help: deline`[EXPERIMENTAL] The name(s) of the service(s) to be started locally with local mode enabled.
     Use comma as a separator to specify multiple services. Use * to deploy all
@@ -76,7 +53,6 @@
     `,
     alias: "local",
   }),
->>>>>>> 0f42478b
   "skip-tests": new BooleanParameter({
     help: "Disable running the tests.",
   }),
@@ -110,13 +86,8 @@
     Examples:
 
         garden dev
-<<<<<<< HEAD
-=======
-        garden dev --hot=foo-service,bar-service  # enable hot reloading for foo-service and bar-service
-        garden dev --hot=*                        # enable hot reloading for all compatible services
         garden dev --local=service-1,service-2    # enable local mode for service-1 and service-2
         garden dev --local=*                      # enable local mode for all compatible services
->>>>>>> 0f42478b
         garden dev --skip-tests=                  # skip running any tests
         garden dev --force                        # force redeploy of services when the command starts
         garden dev --name integ                   # run all tests with the name 'integ' in the project
@@ -175,30 +146,15 @@
       return {}
     }
 
-<<<<<<< HEAD
-    const services = graph.getServices({ names: args.services })
-
-    const devModeServiceNames = services.map((s) => s.name)
-=======
-    const hotReloadServiceNames = getHotReloadServiceNames(opts["hot-reload"], graph)
-    if (hotReloadServiceNames.length > 0) {
-      const errMsg = validateHotReloadServiceNames(hotReloadServiceNames, graph)
-      if (errMsg) {
-        log.error({ msg: errMsg })
-        return { result: {} }
-      }
-    }
-
     const localModeServiceNames = getMatchingServiceNames(opts["local-mode"], graph)
 
     const services = graph.getServices({ names: args.services })
 
     const devModeServiceNames = services
       .map((s) => s.name)
-      // Since dev mode is implicit when using this command, we consider explicitly enabling hot reloading to
+      // Since dev mode is implicit when using this command, we consider explicitly enabling local mode to
       // take precedence over dev mode.
-      .filter((name) => !hotReloadServiceNames.includes(name) && !localModeServiceNames.includes(name))
->>>>>>> 0f42478b
+      .filter((name) => !localModeServiceNames.includes(name))
 
     const initialTasks = await getDevCommandInitialTasks({
       garden,
@@ -207,11 +163,7 @@
       modules,
       services,
       devModeServiceNames,
-<<<<<<< HEAD
-=======
-      hotReloadServiceNames,
       localModeServiceNames,
->>>>>>> 0f42478b
       skipTests,
       forceDeploy: opts.force,
     })
@@ -233,11 +185,7 @@
           module,
           servicesWatched: devModeServiceNames,
           devModeServiceNames,
-<<<<<<< HEAD
-=======
-          hotReloadServiceNames,
           localModeServiceNames,
->>>>>>> 0f42478b
           testNames: opts["test-names"],
           skipTests,
         })
@@ -255,11 +203,7 @@
   modules,
   services,
   devModeServiceNames,
-<<<<<<< HEAD
-=======
-  hotReloadServiceNames,
   localModeServiceNames,
->>>>>>> 0f42478b
   skipTests,
   forceDeploy,
 }: {
@@ -269,11 +213,7 @@
   modules: GardenModule[]
   services: GardenService[]
   devModeServiceNames: string[]
-<<<<<<< HEAD
-=======
-  hotReloadServiceNames: string[]
   localModeServiceNames: string[]
->>>>>>> 0f42478b
   skipTests: boolean
   forceDeploy: boolean
 }) {
@@ -297,11 +237,7 @@
             log,
             module,
             devModeServiceNames,
-<<<<<<< HEAD
-=======
-            hotReloadServiceNames,
             localModeServiceNames,
->>>>>>> 0f42478b
             force: forceDeploy,
             forceBuild: false,
           })
@@ -323,11 +259,7 @@
           forceBuild: false,
           fromWatch: false,
           devModeServiceNames,
-<<<<<<< HEAD
-=======
-          hotReloadServiceNames,
           localModeServiceNames,
->>>>>>> 0f42478b
         })
     )
 
@@ -341,11 +273,7 @@
   module,
   servicesWatched,
   devModeServiceNames,
-<<<<<<< HEAD
-=======
-  hotReloadServiceNames,
   localModeServiceNames,
->>>>>>> 0f42478b
   testNames,
   skipTests,
 }: {
@@ -355,11 +283,7 @@
   module: GardenModule
   servicesWatched: string[]
   devModeServiceNames: string[]
-<<<<<<< HEAD
-=======
-  hotReloadServiceNames: string[]
   localModeServiceNames: string[]
->>>>>>> 0f42478b
   testNames: string[] | undefined
   skipTests: boolean
 }) {
@@ -370,11 +294,7 @@
     module,
     servicesWatched,
     devModeServiceNames,
-<<<<<<< HEAD
-=======
-    hotReloadServiceNames,
     localModeServiceNames,
->>>>>>> 0f42478b
   })
 
   if (!skipTests) {
@@ -390,11 +310,7 @@
             filterNames: testNames,
             fromWatch: true,
             devModeServiceNames,
-<<<<<<< HEAD
-=======
-            hotReloadServiceNames,
             localModeServiceNames,
->>>>>>> 0f42478b
           })
         )
       )
