/*
 * Copyright (C) 2018-2022 Garden Technologies, Inc. <info@garden.io>
 *
 * This Source Code Form is subject to the terms of the Mozilla Public
 * License, v. 2.0. If a copy of the MPL was not distributed with this
 * file, You can obtain one at http://mozilla.org/MPL/2.0/.
 */

import Bluebird from "bluebird"
import chalk from "chalk"
import { keyBy, flatten } from "lodash"

import { GardenModule } from "./types/module"
import { BaseTask } from "./tasks/base"
import { GraphResults } from "./task-graph"
import { isModuleLinked } from "./util/ext-source-util"
import { Garden } from "./garden"
import { EmojiName, LogEntry } from "./logger/log-entry"
import { ConfigGraph } from "./config-graph"
import { dedent, naturalList } from "./util/string"
import { ConfigurationError } from "./exceptions"
import { uniqByName } from "./util/util"
import { renderDivider } from "./logger/util"
import { Events } from "./events"
import { BuildTask } from "./tasks/build"
import { DeployTask } from "./tasks/deploy"
import { filterTestConfigs, TestTask } from "./tasks/test"
import { testFromConfig } from "./types/test"
import { TaskTask } from "./tasks/task"

export type ProcessHandler = (graph: ConfigGraph, module: GardenModule) => Promise<BaseTask[]>

interface ProcessParams {
  garden: Garden
  graph: ConfigGraph
  log: LogEntry
  footerLog?: LogEntry
  watch: boolean
  /**
   * If provided, and if `watch === true`, will log this to the statusline when waiting for changes
   */
  overRideWatchStatusLine?: string
  /**
   * If provided, and if `watch === true`, don't watch files in the module roots of these modules.
   */
  skipWatchModules?: GardenModule[]
  initialTasks: BaseTask[]
  /**
   * Use this if the behavior should be different on watcher changes than on initial processing
   */
  changeHandler: ProcessHandler
}

export interface ProcessModulesParams extends ProcessParams {
  modules: GardenModule[]
}

export interface ProcessResults {
  taskResults: GraphResults
  restartRequired?: boolean
}

let statusLine: LogEntry

export async function processModules({
  garden,
  graph,
  log,
  footerLog,
  modules,
  initialTasks,
  skipWatchModules,
  watch,
  changeHandler,
  overRideWatchStatusLine,
}: ProcessModulesParams): Promise<ProcessResults> {
  log.silly("Starting processModules")

  // Let the user know if any modules are linked to a local path
  const linkedModulesMsg = modules
    .filter((m) => isModuleLinked(m, garden))
    .map((m) => `${chalk.cyan(m.name)} linked to path ${chalk.white(m.path)}`)
    .map((msg) => "  " + msg) // indent list

  if (linkedModulesMsg.length > 0) {
    log.info(renderDivider())
    log.info(chalk.gray(`The following modules are linked to a local path:\n${linkedModulesMsg.join("\n")}`))
    log.info(renderDivider())
  }

  // true if one or more tasks failed when the task graph last finished processing all its nodes.
  let taskErrorDuringLastProcess = false

  if (watch && !!footerLog) {
    if (!statusLine) {
      statusLine = footerLog.info("").placeholder()
    }

    garden.events.on("taskGraphProcessing", () => {
      taskErrorDuringLastProcess = false
      statusLine.setState({ emoji: "hourglass_flowing_sand", msg: "Processing..." })
    })
  }

  const results = await garden.processTasks(initialTasks)

  if (!watch && !garden.persistent) {
    return {
      taskResults: results,
      restartRequired: false,
    }
  }

  if (!watch && garden.persistent) {
    // Garden process is persistent but not in watch mode. E.g. used to
    // keep port forwards alive without enabling watch or dev mode.
    await new Promise((resolve) => {
      garden.events.on("_restart", () => {
        log.debug({ symbol: "info", msg: `Manual restart triggered` })
        resolve({})
      })

      garden.events.on("_exit", () => {
        log.debug({ symbol: "info", msg: `Manual exit triggered` })
        restartRequired = false
        resolve({})
      })
    })
    return {
      taskResults: results,
      restartRequired: false,
    }
  }

  const deps = graph.getDependenciesForMany({
    nodeType: "build",
    names: modules.map((m) => m.name),
    recursive: true,
  })
  const modulesToWatch = uniqByName(deps.build.concat(modules))
  const modulesByName = keyBy(modulesToWatch, "name")

  await garden.startWatcher({ graph, skipModules: skipWatchModules })

  const taskError = () => {
    if (!!statusLine) {
      statusLine.setState({
        emoji: "heavy_exclamation_mark",
        msg: chalk.red("One or more actions failed, see the log output above for details."),
      })
    }
  }

  const waiting = () => {
    if (!!statusLine) {
      statusLine.setState({
        emoji: "clock2",
        msg: chalk.gray(overRideWatchStatusLine || "Waiting for code changes..."),
      })
    }

    garden.events.emit("watchingForChanges", {})
  }

  let restartRequired = true

  await new Promise((resolve) => {
    garden.events.on("taskError", () => {
      taskErrorDuringLastProcess = true
      taskError()
    })

    garden.events.on("taskGraphComplete", () => {
      if (!taskErrorDuringLastProcess) {
        waiting()
      }
    })

    garden.events.on("_restart", () => {
      log.debug({ symbol: "info", msg: `Manual restart triggered` })
      resolve({})
    })

    garden.events.on("_exit", () => {
      log.debug({ symbol: "info", msg: `Manual exit triggered` })
      restartRequired = false
      resolve({})
    })

    garden.events.on("projectConfigChanged", async () => {
      if (await validateConfigChange(garden, log, garden.projectRoot, "changed")) {
        log.info({
          symbol: "info",
          msg: `Project configuration changed, reloading...`,
        })
        resolve({})
      }
    })

    garden.events.on("configAdded", async (event) => {
      if (await validateConfigChange(garden, log, event.path, "added")) {
        log.info({
          symbol: "info",
          msg: `Garden config added at ${event.path}, reloading...`,
        })
        resolve({})
      }
    })

    garden.events.on("configRemoved", async (event) => {
      if (await validateConfigChange(garden, log, event.path, "removed")) {
        log.info({
          symbol: "info",
          msg: `Garden config at ${event.path} removed, reloading...`,
        })
        resolve({})
      }
    })

    garden.events.on("moduleConfigChanged", async (event) => {
      if (await validateConfigChange(garden, log, event.path, "changed")) {
        const moduleNames = event.names
        const section = moduleNames.length === 1 ? moduleNames[0] : undefined
        log.info({
          symbol: "info",
          section,
          msg: `Module configuration changed, reloading...`,
        })
        resolve({})
      }
    })

    garden.events.on("moduleSourcesChanged", async (event) => {
      graph = await garden.getConfigGraph({ log, emit: false })
      const changedModuleNames = event.names.filter((moduleName) => !!modulesByName[moduleName])

      if (changedModuleNames.length === 0) {
        return
      }

      // Make sure the modules' versions are up to date.
      const changedModules = graph.getModules({ names: changedModuleNames })

      const moduleTasks = flatten(
        await Bluebird.map(changedModules, async (m) => {
          modulesByName[m.name] = m
          return changeHandler!(graph, m)
        })
      )
      await garden.processTasks(moduleTasks)
    })

    garden.events.on("buildRequested", async (event: Events["buildRequested"]) => {
      log.info("")
      log.info({
        emoji: "hammer",
        msg: chalk.white(`Build requested for ${chalk.italic(chalk.cyan(event.moduleName))}`),
      })

      try {
        garden.clearCaches()
        graph = await garden.getConfigGraph({ log, emit: false })
        const tasks = await cloudEventHandlers.buildRequested({ log, request: event, graph, garden })
        await garden.processTasks(tasks)
      } catch (err) {
        log.error(err.message)
      }
    })
    garden.events.on("deployRequested", async (event: Events["deployRequested"]) => {
      let prefix: string
      let emoji: EmojiName
      if (event.hotReload) {
        emoji = "fire"
        prefix = `Hot reload-enabled deployment`
      } else {
        // local mode always takes precedence over dev mode
        if (event.localMode) {
          emoji = "left_right_arrow"
          prefix = `Local-mode deployment`
        } else if (event.devMode) {
          emoji = "zap"
          prefix = `Dev-mode deployment`
        } else {
          emoji = "rocket"
          prefix = "Deployment"
        }
      }
      const msg = `${prefix} requested for ${chalk.italic(chalk.cyan(event.serviceName))}`
      log.info("")
      log.info({ emoji, msg: chalk.white(msg) })

      try {
        garden.clearCaches()
        graph = await garden.getConfigGraph({ log, emit: false })
        const deployTask = await cloudEventHandlers.deployRequested({ log, request: event, graph, garden })
        await garden.processTasks([deployTask])
      } catch (err) {
        log.error(err.message)
      }
    })
    garden.events.on("testRequested", async (event: Events["testRequested"]) => {
      const testNames = event.testNames
      let suffix = ""
      if (testNames) {
        suffix = ` (only ${chalk.italic(chalk.cyan(naturalList(testNames)))})`
      }
      const msg = chalk.white(`Tests requested for ${chalk.italic(chalk.cyan(event.moduleName))}${suffix}`)
      log.info("")
      log.info({ emoji: "thermometer", msg })

      try {
        garden.clearCaches()
        graph = await garden.getConfigGraph({ log, emit: false })
        const testTasks = await cloudEventHandlers.testRequested({ log, request: event, graph, garden })
        await garden.processTasks(testTasks)
      } catch (err) {
        log.error(err.message)
      }
    })
    garden.events.on("taskRequested", async (event: Events["taskRequested"]) => {
      const msg = chalk.white(`Run requested for task ${chalk.italic(chalk.cyan(event.taskName))}`)
      log.info("")
      log.info({ emoji: "runner", msg })

      try {
        garden.clearCaches()
        graph = await garden.getConfigGraph({ log, emit: false })
        const taskTask = await cloudEventHandlers.taskRequested({ log, request: event, graph, garden })
        await garden.processTasks([taskTask])
      } catch (err) {
        log.error(err.message)
      }
    })

    waiting()
  })

  return {
    taskResults: {}, // TODO: Return latest results for each task key processed between restarts?
    restartRequired,
  }
}

export interface CloudEventHandlerCommonParams {
  garden: Garden
  graph: ConfigGraph
  log: LogEntry
}

/*
 * TODO: initialize devModeServiceNames/hotReloadServiceNames/localModeServiceNames
 *       depending on the corresponding deployment flags. See class DeployCommand for details.
 */
export const cloudEventHandlers = {
  buildRequested: async (params: CloudEventHandlerCommonParams & { request: Events["buildRequested"] }) => {
    const { garden, graph, log } = params
    const { moduleName, force } = params.request
    const tasks = await BuildTask.factory({
      garden,
      log,
      graph,
      module: graph.getModule(moduleName),
      force,
    })
    return tasks
  },
  testRequested: async (params: CloudEventHandlerCommonParams & { request: Events["testRequested"] }) => {
    const { garden, graph, log } = params
    const { moduleName, testNames, force, forceBuild } = params.request
    const module = graph.getModule(moduleName)
    return filterTestConfigs(module.testConfigs, testNames).map((config) => {
      return new TestTask({
        garden,
        graph,
        log,
        force,
        forceBuild,
        test: testFromConfig(module, config, graph),
        skipRuntimeDependencies: params.request.skipDependencies,
        devModeServiceNames: [],
<<<<<<< HEAD
=======
        hotReloadServiceNames: [],
        localModeServiceNames: [],
>>>>>>> 0f42478b
      })
    })
  },
  deployRequested: async (params: CloudEventHandlerCommonParams & { request: Events["deployRequested"] }) => {
    const { garden, graph, log } = params
    const { serviceName, force, forceBuild } = params.request
    return new DeployTask({
      garden,
      log,
      graph,
      service: graph.getService(serviceName),
      force,
      forceBuild,
      fromWatch: true,
      skipRuntimeDependencies: params.request.skipDependencies,
      devModeServiceNames: [],
<<<<<<< HEAD
=======
      hotReloadServiceNames: [],
      localModeServiceNames: [],
>>>>>>> 0f42478b
    })
  },
  taskRequested: async (params: CloudEventHandlerCommonParams & { request: Events["taskRequested"] }) => {
    const { garden, graph, log } = params
    const { taskName, force, forceBuild } = params.request
    return new TaskTask({
      garden,
      log,
      graph,
      task: graph.getTask(taskName),
      devModeServiceNames: [],
<<<<<<< HEAD
=======
      hotReloadServiceNames: [],
      localModeServiceNames: [],
>>>>>>> 0f42478b
      force,
      forceBuild,
    })
  },
}

/**
 * When config files change / are added / are removed, we try initializing a new Garden instance
 * with the changed config files and performing a bit of validation on it before proceeding with
 * a restart. If a config error was encountered, we simply log the error and keep the existing
 * Garden instance.
 *
 * Returns true if no configuration errors occurred.
 */
async function validateConfigChange(
  garden: Garden,
  log: LogEntry,
  changedPath: string,
  operationType: "added" | "changed" | "removed"
): Promise<boolean> {
  try {
    const nextGarden = await Garden.factory(garden.projectRoot, garden.opts)
    await nextGarden.getConfigGraph({ log, emit: false })
    await nextGarden.close()
  } catch (error) {
    if (error instanceof ConfigurationError) {
      const msg = dedent`
        Encountered configuration error after ${changedPath} was ${operationType}:

        ${error.message}

        Keeping existing configuration and skipping restart.`
      log.error({ symbol: "error", msg, error })
      return false
    } else {
      throw error
    }
  }
  return true
}<|MERGE_RESOLUTION|>--- conflicted
+++ resolved
@@ -269,21 +269,15 @@
     garden.events.on("deployRequested", async (event: Events["deployRequested"]) => {
       let prefix: string
       let emoji: EmojiName
-      if (event.hotReload) {
-        emoji = "fire"
-        prefix = `Hot reload-enabled deployment`
+      if (event.localMode) {
+        emoji = "left_right_arrow"
+        prefix = `Local-mode deployment`
+      } else if (event.devMode) {
+        emoji = "zap"
+        prefix = `Dev-mode deployment`
       } else {
-        // local mode always takes precedence over dev mode
-        if (event.localMode) {
-          emoji = "left_right_arrow"
-          prefix = `Local-mode deployment`
-        } else if (event.devMode) {
-          emoji = "zap"
-          prefix = `Dev-mode deployment`
-        } else {
-          emoji = "rocket"
-          prefix = "Deployment"
-        }
+        emoji = "rocket"
+        prefix = "Deployment"
       }
       const msg = `${prefix} requested for ${chalk.italic(chalk.cyan(event.serviceName))}`
       log.info("")
@@ -348,7 +342,7 @@
 }
 
 /*
- * TODO: initialize devModeServiceNames/hotReloadServiceNames/localModeServiceNames
+ * TODO: initialize devModeServiceNames/localModeServiceNames
  *       depending on the corresponding deployment flags. See class DeployCommand for details.
  */
 export const cloudEventHandlers = {
@@ -378,11 +372,7 @@
         test: testFromConfig(module, config, graph),
         skipRuntimeDependencies: params.request.skipDependencies,
         devModeServiceNames: [],
-<<<<<<< HEAD
-=======
-        hotReloadServiceNames: [],
         localModeServiceNames: [],
->>>>>>> 0f42478b
       })
     })
   },
@@ -399,11 +389,7 @@
       fromWatch: true,
       skipRuntimeDependencies: params.request.skipDependencies,
       devModeServiceNames: [],
-<<<<<<< HEAD
-=======
-      hotReloadServiceNames: [],
       localModeServiceNames: [],
->>>>>>> 0f42478b
     })
   },
   taskRequested: async (params: CloudEventHandlerCommonParams & { request: Events["taskRequested"] }) => {
@@ -415,11 +401,7 @@
       graph,
       task: graph.getTask(taskName),
       devModeServiceNames: [],
-<<<<<<< HEAD
-=======
-      hotReloadServiceNames: [],
       localModeServiceNames: [],
->>>>>>> 0f42478b
       force,
       forceBuild,
     })
