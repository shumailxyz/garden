--- conflicted
+++ resolved
@@ -129,11 +129,8 @@
         forceBuild: false,
         log: garden.log,
         devModeServiceNames: [],
-<<<<<<< HEAD
-=======
-        hotReloadServiceNames: [],
+
         localModeServiceNames: [],
->>>>>>> 0f42478b
       })
 
       let result = await garden.processTasks([taskTask], { throwOnError: true })
@@ -185,11 +182,8 @@
         forceBuild: false,
         log: garden.log,
         devModeServiceNames: [],
-<<<<<<< HEAD
-=======
-        hotReloadServiceNames: [],
+
         localModeServiceNames: [],
->>>>>>> 0f42478b
       })
 
       let result = await garden.processTasks([taskTask], { throwOnError: true })
