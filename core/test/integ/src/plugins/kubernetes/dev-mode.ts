/*
 * Copyright (C) 2018-2022 Garden Technologies, Inc. <info@garden.io>
 *
 * This Source Code Form is subject to the terms of the Mozilla Public
 * License, v. 2.0. If a copy of the MPL was not distributed with this
 * file, You can obtain one at http://mozilla.org/MPL/2.0/.
 */

import { expect } from "chai"
import { mkdirp, pathExists, readFile, remove, writeFile } from "fs-extra"
import { join } from "path"
import { ConfigGraph } from "../../../../../src/config-graph"
import { LogEntry } from "../../../../../src/logger/log-entry"
import { ContainerService } from "../../../../../src/plugins/container/config"
import { KubernetesPluginContext, KubernetesProvider } from "../../../../../src/plugins/kubernetes/config"
import { getContainerServiceStatus } from "../../../../../src/plugins/kubernetes/container/status"
import { flushAllMutagenSyncs, killSyncDaemon } from "../../../../../src/plugins/kubernetes/mutagen"
import { KubernetesWorkload } from "../../../../../src/plugins/kubernetes/types"
import { execInWorkload } from "../../../../../src/plugins/kubernetes/util"
import { emptyRuntimeContext } from "../../../../../src/runtime-context"
import { DeployTask } from "../../../../../src/tasks/deploy"
import { dedent } from "../../../../../src/util/string"
import { sleep } from "../../../../../src/util/util"
import { TestGarden } from "../../../../helpers"
import { getContainerTestGarden } from "./container/container"

describe("dev mode deployments and sync behavior", () => {
  let garden: TestGarden
  let graph: ConfigGraph
  let ctx: KubernetesPluginContext
  let provider: KubernetesProvider

  const execInPod = async (command: string[], log: LogEntry, workload: KubernetesWorkload) => {
    const execRes = await execInWorkload({
      command,
      ctx,
      provider,
      log,
      namespace: provider.config.namespace!.name!,
      workload,
      interactive: false,
    })
    return execRes
  }

  before(async () => {
    await init("local")
  })

  beforeEach(async () => {
    graph = await garden.getConfigGraph({ log: garden.log, emit: false })
  })

  afterEach(async () => {
    if (garden) {
      await garden.close()
      await killSyncDaemon(true)
    }
  })

  const init = async (environmentName: string) => {
    garden = await getContainerTestGarden(environmentName)
    graph = await garden.getConfigGraph({ log: garden.log, emit: false, noCache: true })
    provider = <KubernetesProvider>await garden.resolveProvider(garden.log, "local-kubernetes")
    ctx = <KubernetesPluginContext>await garden.getPluginContext(provider)
  }

  it("should deploy a service in dev mode and successfully set a two-way sync", async () => {
    await init("local")
    const service = graph.getService("dev-mode")
    const module = service.module
    const log = garden.log
    const deployTask = new DeployTask({
      garden,
      graph,
      log,
      service,
      force: true,
      forceBuild: false,
      devModeServiceNames: [service.name],
<<<<<<< HEAD
=======
      hotReloadServiceNames: [],
      localModeServiceNames: [],
>>>>>>> 0f42478b
    })

    await garden.processTasks([deployTask], { throwOnError: true })
    const status = await getContainerServiceStatus({
      ctx,
      module,
      service,
      runtimeContext: emptyRuntimeContext,
      log,
      devMode: true,
<<<<<<< HEAD
=======
      hotReload: false,
      localMode: false,
>>>>>>> 0f42478b
    })
    expect(status.devMode).to.eql(true)

    const workload = status.detail.workload!

    // First, we create a file locally and verify that it gets synced into the pod
    await writeFile(join(module.path, "made_locally"), "foo")
    await sleep(300)
    const execRes = await execInPod(["/bin/sh", "-c", "cat /tmp/made_locally"], log, workload)
    expect(execRes.output.trim()).to.eql("foo")

    // Then, we create a file in the pod and verify that it gets synced back
    await execInPod(["/bin/sh", "-c", "echo bar > /tmp/made_in_pod"], log, workload)
    await sleep(500)
    const localPath = join(module.path, "made_in_pod")
    expect(await pathExists(localPath)).to.eql(true)
    expect((await readFile(localPath)).toString().trim()).to.eql("bar")

    // This is to make sure that the two-way sync doesn't recreate the local files we're about to delete here.
    const actions = await garden.getActionRouter()
    await actions.deleteService({ graph, log: garden.log, service })

    // Clean up the files we created locally
    for (const filename of ["made_locally", "made_in_pod"]) {
      try {
        await remove(join(module.path, filename))
      } catch {}
    }
  })

  it("should apply ignore rules from the sync spec and the provider-level dev mode defaults", async () => {
    await init("local")
    const service: ContainerService = graph.getService("dev-mode")

    // We want to ignore the following directories (all at module root)
    // somedir
    // prefix-a         <--- matched by provider-level default excludes
    // nested/prefix-b  <--- matched by provider-level default excludes

    service.spec.devMode!.sync[0].mode = "one-way-replica"
    service.spec.devMode!.sync[0].exclude = ["somedir"]
    const module = service.module
    const log = garden.log
    const deployTask = new DeployTask({
      garden,
      graph,
      log,
      service,
      force: true,
      forceBuild: false,
      devModeServiceNames: [service.name],
<<<<<<< HEAD
=======
      hotReloadServiceNames: [],
      localModeServiceNames: [],
>>>>>>> 0f42478b
    })

    await garden.processTasks([deployTask], { throwOnError: true })
    const status = await getContainerServiceStatus({
      ctx,
      module,
      service,
      runtimeContext: emptyRuntimeContext,
      log,
      devMode: true,
<<<<<<< HEAD
=======
      hotReload: false,
      localMode: false,
>>>>>>> 0f42478b
    })

    const workload = status.detail.workload!

    // First, we create a non-ignored file locally
    await writeFile(join(module.path, "made_locally"), "foo")

    // Then, we create files in each of the directories we intended to ignore in the `exclude` spec above, and
    // verify that they didn't get synced into the pod.
    await mkdirp(join(module.path, "somedir"))
    await writeFile(join(module.path, "somedir", "file"), "foo")
    await mkdirp(join(module.path, "prefix-a"))
    await writeFile(join(module.path, "prefix-a", "file"), "foo")
    await mkdirp(join(module.path, "nested", "prefix-b"))
    await writeFile(join(module.path, "nested", "prefix-b", "file"), "foo")

    await sleep(1000)
    await flushAllMutagenSyncs(ctx, log)

    const ignoreExecRes = await execInPod(["/bin/sh", "-c", "ls -a /tmp /tmp/nested"], log, workload)
    // Clean up the files we created locally
    for (const filename of ["made_locally", "somedir", "prefix-a", "nested"]) {
      try {
        await remove(join(module.path, filename))
      } catch {}
    }

    expect(ignoreExecRes.output.trim()).to.eql(dedent`
      /tmp:
      .
      ..
      Dockerfile
      garden.yml
      made_locally
      nested

      /tmp/nested:
      .
      ..
    `)
  })
})<|MERGE_RESOLUTION|>--- conflicted
+++ resolved
@@ -78,11 +78,8 @@
       force: true,
       forceBuild: false,
       devModeServiceNames: [service.name],
-<<<<<<< HEAD
-=======
-      hotReloadServiceNames: [],
+
       localModeServiceNames: [],
->>>>>>> 0f42478b
     })
 
     await garden.processTasks([deployTask], { throwOnError: true })
@@ -93,11 +90,8 @@
       runtimeContext: emptyRuntimeContext,
       log,
       devMode: true,
-<<<<<<< HEAD
-=======
-      hotReload: false,
+
       localMode: false,
->>>>>>> 0f42478b
     })
     expect(status.devMode).to.eql(true)
 
@@ -149,11 +143,8 @@
       force: true,
       forceBuild: false,
       devModeServiceNames: [service.name],
-<<<<<<< HEAD
-=======
-      hotReloadServiceNames: [],
+
       localModeServiceNames: [],
->>>>>>> 0f42478b
     })
 
     await garden.processTasks([deployTask], { throwOnError: true })
@@ -164,11 +155,8 @@
       runtimeContext: emptyRuntimeContext,
       log,
       devMode: true,
-<<<<<<< HEAD
-=======
-      hotReload: false,
+
       localMode: false,
->>>>>>> 0f42478b
     })
 
     const workload = status.detail.workload!
